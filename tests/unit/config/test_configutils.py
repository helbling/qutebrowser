--- conflicted
+++ resolved
@@ -68,17 +68,11 @@
 
 def test_repr(opt, values):
     expected = ("qutebrowser.config.configutils.Values(opt={!r}, "
-<<<<<<< HEAD
-                "values=[ScopedValue(value='global value', pattern=None), "
-                "ScopedValue(value='example value', pattern=qutebrowser.utils."
-                "urlmatch.UrlPattern(pattern='*://www.example.com/'))])"
-=======
-                "vmap=odict_values([ScopedValue(value='global value',"
-                " pattern=None, insert_id=0), "
+                "values=[ScopedValue(value='global value', pattern=None, "
+                "insert_id=0), "
                 "ScopedValue(value='example value', pattern=qutebrowser.utils."
                 "urlmatch.UrlPattern(pattern='*://www.example.com/'), "
-                "insert_id=1)]))"
->>>>>>> 8d9d8ef6
+                "insert_id=1)])"
                 .format(opt))
     assert repr(values) == expected
 
