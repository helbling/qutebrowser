# vim: ft=python fileencoding=utf-8 sts=4 sw=4 et:

# Copyright 2014-2019 Florian Bruhin (The Compiler) <mail@qutebrowser.org>
#
# This file is part of qutebrowser.
#
# qutebrowser is free software: you can redistribute it and/or modify
# it under the terms of the GNU General Public License as published by
# the Free Software Foundation, either version 3 of the License, or
# (at your option) any later version.
#
# qutebrowser is distributed in the hope that it will be useful,
# but WITHOUT ANY WARRANTY; without even the implied warranty of
# MERCHANTABILITY or FITNESS FOR A PARTICULAR PURPOSE.  See the
# GNU General Public License for more details.
#
# You should have received a copy of the GNU General Public License
# along with qutebrowser.  If not, see <http://www.gnu.org/licenses/>.

"""Utils regarding URL handling."""

import re
import base64
import os.path
import ipaddress
import posixpath
import urllib.parse
import typing

from PyQt5.QtCore import QUrl, QUrlQuery
from PyQt5.QtNetwork import QHostInfo, QHostAddress, QNetworkProxy

from qutebrowser.api import cmdutils
from qutebrowser.config import config
from qutebrowser.utils import log, qtutils, message, utils
from qutebrowser.browser.network import pac


# FIXME: we probably could raise some exceptions on invalid URLs
# https://github.com/qutebrowser/qutebrowser/issues/108


# URL schemes supported by QtWebEngine
WEBENGINE_SCHEMES = [
    'about',
    'data',
    'file',
    'filesystem',
    'ftp',
    'http',
    'https',
    'javascript',
    'ws',
    'wss',
]


class InvalidUrlError(Exception):

    """Error raised if a function got an invalid URL."""

    def __init__(self, url: QUrl) -> None:
        if url.isValid():
            raise ValueError("Got valid URL {}!".format(url.toDisplayString()))
        self.url = url
        self.msg = get_errstring(url)
        super().__init__(self.msg)


def _parse_search_term(s: str) -> typing.Tuple[typing.Optional[str], str]:
    """Get a search engine name and search term from a string.

    Args:
        s: The string to get a search engine for.

    Return:
        A (engine, term) tuple, where engine is None for the default engine.
    """
    s = s.strip()
    split = s.split(maxsplit=1)

    if len(split) == 2:
        engine = split[0]  # type: typing.Optional[str]
        try:
            config.val.url.searchengines[engine]
        except KeyError:
            engine = None
            term = s
        else:
            term = split[1]
    elif not split:
        raise ValueError("Empty search term!")
    else:
        engine = None
        term = s

    log.url.debug("engine {}, term {!r}".format(engine, term))
    return (engine, term)


def _get_search_url(txt: str) -> QUrl:
    """Get a search engine URL for a text.

    Args:
        txt: Text to search for.

    Return:
        The search URL as a QUrl.
    """
    log.url.debug("Finding search engine for {!r}".format(txt))
    engine, term = _parse_search_term(txt)
    assert term
    if engine is None:
        engine = 'DEFAULT'
    template = config.val.url.searchengines[engine]
    quoted_term = urllib.parse.quote(term, safe='')
    url = qurl_from_user_input(template.format(quoted_term))

    if config.val.url.open_base_url and term in config.val.url.searchengines:
        url = qurl_from_user_input(config.val.url.searchengines[term])
        url.setPath(None)  # type: ignore
        url.setFragment(None)  # type: ignore
        url.setQuery(None)  # type: ignore
    qtutils.ensure_valid(url)
    return url


def _is_url_naive(urlstr: str) -> bool:
    """Naive check if given URL is really a URL.

    Args:
        urlstr: The URL to check for, as string.

    Return:
        True if the URL really is a URL, False otherwise.
    """
    url = qurl_from_user_input(urlstr)
    assert url.isValid()

    if not utils.raises(ValueError, ipaddress.ip_address, urlstr):
        # Valid IPv4/IPv6 address
        return True

    # Qt treats things like "23.42" or "1337" or "0xDEAD" as valid URLs
    # which we don't want to. Note we already filtered *real* valid IPs
    # above.
    if not QHostAddress(urlstr).isNull():
        return False

    host = url.host()
    tld = r'\.([^.0-9_-]+|xn--[a-z0-9-]+)$'
    forbidden = r'[\u0000-\u002c\u002f-\u002f\u003a-\u0060\u007b-\u00b6]'
    return bool(re.search(tld, host) and not re.search(forbidden, host))


def _is_url_dns(urlstr: str) -> bool:
    """Check if a URL is really a URL via DNS.

    Args:
        url: The URL to check for as a string.

    Return:
        True if the URL really is a URL, False otherwise.
    """
    url = qurl_from_user_input(urlstr)
    assert url.isValid()

    if (utils.raises(ValueError, ipaddress.ip_address, urlstr) and
            not QHostAddress(urlstr).isNull()):
        log.url.debug("Bogus IP URL -> False")
        # Qt treats things like "23.42" or "1337" or "0xDEAD" as valid URLs
        # which we don't want to.
        return False

    host = url.host()
    if not host:
        log.url.debug("URL has no host -> False")
        return False
    log.url.debug("Doing DNS request for {}".format(host))
    info = QHostInfo.fromName(host)
    return not info.error()


def fuzzy_url(urlstr: str,
              cwd: str = None,
              relative: bool = False,
              do_search: bool = True,
              force_search: bool = False) -> QUrl:
    """Get a QUrl based on a user input which is URL or search term.

    Args:
        urlstr: URL to load as a string.
        cwd: The current working directory, or None.
        relative: Whether to resolve relative files.
        do_search: Whether to perform a search on non-URLs.
        force_search: Whether to force a search even if the content can be
                      interpreted as a URL or a path.

    Return:
        A target QUrl to a search page or the original URL.
    """
    urlstr = urlstr.strip()
    path = get_path_if_valid(urlstr, cwd=cwd, relative=relative,
                             check_exists=True)

    if not force_search and path is not None:
        url = QUrl.fromLocalFile(path)
    elif force_search or (do_search and not is_url(urlstr)):
        # probably a search term
        log.url.debug("URL is a fuzzy search term")
        try:
            url = _get_search_url(urlstr)
        except ValueError:  # invalid search engine
            url = qurl_from_user_input(urlstr)
    else:  # probably an address
        log.url.debug("URL is a fuzzy address")
        url = qurl_from_user_input(urlstr)
    log.url.debug("Converting fuzzy term {!r} to URL -> {}".format(
        urlstr, url.toDisplayString()))
    if do_search and config.val.url.auto_search != 'never' and urlstr:
        qtutils.ensure_valid(url)
    else:
        ensure_valid(url)
    return url


def _has_explicit_scheme(url: QUrl) -> bool:
    """Check if a url has an explicit scheme given.

    Args:
        url: The URL as QUrl.
    """
    # Note that generic URI syntax actually would allow a second colon
    # after the scheme delimiter. Since we don't know of any URIs
    # using this and want to support e.g. searching for scoped C++
    # symbols, we treat this as not a URI anyways.
<<<<<<< HEAD
    return (url.isValid() and url.scheme() and
            (url.host() or url.path()) and
            not url.path().startswith(':'))
=======
    return bool(url.isValid() and url.scheme() and
                (url.host() or url.path()) and
                ' ' not in url.path() and
                not url.path().startswith(':'))
>>>>>>> 926bcdbb


def is_special_url(url: QUrl) -> bool:
    """Return True if url is an about:... or other special URL.

    Args:
        url: The URL as QUrl.
    """
    if not url.isValid():
        return False
    special_schemes = ('about', 'qute', 'file')
    return url.scheme() in special_schemes


def is_url(urlstr: str) -> bool:
    """Check if url seems to be a valid URL.

    Args:
        urlstr: The URL as string.

    Return:
        True if it is a valid URL, False otherwise.
    """
    autosearch = config.val.url.auto_search

    log.url.debug("Checking if {!r} is a URL (autosearch={}).".format(
        urlstr, autosearch))

    urlstr = urlstr.strip()
    qurl = QUrl(urlstr)
    qurl_userinput = qurl_from_user_input(urlstr)

    if autosearch == 'never':
        # no autosearch, so everything is a URL unless it has an explicit
        # search engine.
        try:
            engine, _term = _parse_search_term(urlstr)
        except ValueError:
            return False
        else:
            return engine is None

    if not qurl_userinput.isValid():
        # This will also catch non-URLs containing spaces.
        return False

    if _has_explicit_scheme(qurl) and ' ' not in urlstr:
        # URLs with explicit schemes are always URLs
        log.url.debug("Contains explicit scheme")
        url = True
    elif qurl_userinput.host() in ['localhost', '127.0.0.1', '::1']:
        log.url.debug("Is localhost.")
        url = True
    elif is_special_url(qurl):
        # Special URLs are always URLs, even with autosearch=never
        log.url.debug("Is a special URL.")
        url = True
    elif autosearch == 'dns':
        log.url.debug("Checking via DNS check")
        # We want to use qurl_from_user_input here, as the user might enter
        # "foo.de" and that should be treated as URL here.
        url = ' ' not in qurl_userinput.userName() and _is_url_dns(urlstr)
    elif autosearch == 'naive':
        log.url.debug("Checking via naive check")
        url = ' ' not in qurl_userinput.userName() and _is_url_naive(urlstr)
    else:  # pragma: no cover
        raise ValueError("Invalid autosearch value")
    log.url.debug("url = {}".format(url))
    return url


def qurl_from_user_input(urlstr: str) -> QUrl:
    """Get a QUrl based on a user input. Additionally handles IPv6 addresses.

    QUrl.fromUserInput handles something like '::1' as a file URL instead of an
    IPv6, so we first try to handle it as a valid IPv6, and if that fails we
    use QUrl.fromUserInput.

    WORKAROUND - https://bugreports.qt.io/browse/QTBUG-41089
    FIXME - Maybe https://codereview.qt-project.org/#/c/93851/ has a better way
            to solve this?
    https://github.com/qutebrowser/qutebrowser/issues/109

    Args:
        urlstr: The URL as string.

    Return:
        The converted QUrl.
    """
    # First we try very liberally to separate something like an IPv6 from the
    # rest (e.g. path info or parameters)
    match = re.fullmatch(r'\[?([0-9a-fA-F:.]+)\]?(.*)', urlstr.strip())
    if match:
        ipstr, rest = match.groups()
    else:
        ipstr = urlstr.strip()
        rest = ''
    # Then we try to parse it as an IPv6, and if we fail use
    # QUrl.fromUserInput.
    try:
        ipaddress.IPv6Address(ipstr)
    except ipaddress.AddressValueError:
        return QUrl.fromUserInput(urlstr)
    else:
        return QUrl('http://[{}]{}'.format(ipstr, rest))


def ensure_valid(url: QUrl) -> None:
    if not url.isValid():
        raise InvalidUrlError(url)


def invalid_url_error(url: QUrl, action: str) -> None:
    """Display an error message for a URL.

    Args:
        action: The action which was interrupted by the error.
    """
    if url.isValid():
        raise ValueError("Calling invalid_url_error with valid URL {}".format(
            url.toDisplayString()))
    errstring = get_errstring(
        url, "Trying to {} with invalid URL".format(action))
    message.error(errstring)


def raise_cmdexc_if_invalid(url: QUrl) -> None:
    """Check if the given QUrl is invalid, and if so, raise a CommandError."""
    try:
        ensure_valid(url)
    except InvalidUrlError as e:
        raise cmdutils.CommandError(str(e))


def get_path_if_valid(pathstr: str,
                      cwd: str = None,
                      relative: bool = False,
                      check_exists: bool = False) -> typing.Optional[str]:
    """Check if path is a valid path.

    Args:
        pathstr: The path as string.
        cwd: The current working directory, or None.
        relative: Whether to resolve relative files.
        check_exists: Whether to check if the file
                      actually exists of filesystem.

    Return:
        The path if it is a valid path, None otherwise.
    """
    pathstr = pathstr.strip()
    log.url.debug("Checking if {!r} is a path".format(pathstr))
    expanded = os.path.expanduser(pathstr)

    if os.path.isabs(expanded):
        path = expanded  # type: typing.Optional[str]
    elif relative and cwd:
        path = os.path.join(cwd, expanded)
    elif relative:
        try:
            path = os.path.abspath(expanded)
        except OSError:
            path = None
    else:
        path = None

    if check_exists:
        if path is not None:
            try:
                if os.path.exists(path):
                    log.url.debug("URL is a local file")
                else:
                    path = None
            except UnicodeEncodeError:
                log.url.debug(
                    "URL contains characters which are not present in the "
                    "current locale")
                path = None

    return path


def filename_from_url(url: QUrl) -> typing.Optional[str]:
    """Get a suitable filename from a URL.

    Args:
        url: The URL to parse, as a QUrl.

    Return:
        The suggested filename as a string, or None.
    """
    if not url.isValid():
        return None
    pathname = posixpath.basename(url.path())
    if pathname:
        return pathname
    elif url.host():
        return url.host() + '.html'
    else:
        return None


def host_tuple(url: QUrl) -> typing.Tuple[str, str, int]:
    """Get a (scheme, host, port) tuple from a QUrl.

    This is suitable to identify a connection, e.g. for SSL errors.
    """
    ensure_valid(url)
    scheme, host, port = url.scheme(), url.host(), url.port()
    assert scheme
    if not host:
        raise ValueError("Got URL {} without host.".format(
            url.toDisplayString()))
    if port == -1:
        port_mapping = {
            'http': 80,
            'https': 443,
            'ftp': 21,
        }
        try:
            port = port_mapping[scheme]
        except KeyError:
            raise ValueError("Got URL {} with unknown port.".format(
                url.toDisplayString()))
    return scheme, host, port


def get_errstring(url: QUrl, base: str = "Invalid URL") -> str:
    """Get an error string for a URL.

    Args:
        url: The URL as a QUrl.
        base: The base error string.

    Return:
        A new string with url.errorString() is appended if available.
    """
    url_error = url.errorString()
    if url_error:
        return base + " - {}".format(url_error)
    else:
        return base


def same_domain(url1: QUrl, url2: QUrl) -> bool:
    """Check if url1 and url2 belong to the same website.

    This will use a "public suffix list" to determine what a "top level domain"
    is. All further domains are ignored.

    For example example.com and www.example.com are considered the same. but
    example.co.uk and test.co.uk are not.

    Return:
        True if the domains are the same, False otherwise.
    """
    ensure_valid(url1)
    ensure_valid(url2)

    suffix1 = url1.topLevelDomain()
    suffix2 = url2.topLevelDomain()
    if not suffix1:
        return url1.host() == url2.host()

    if suffix1 != suffix2:
        return False

    domain1 = url1.host()[:-len(suffix1)].split('.')[-1]
    domain2 = url2.host()[:-len(suffix2)].split('.')[-1]
    return domain1 == domain2


def encoded_url(url: QUrl) -> str:
    """Return the fully encoded url as string.

    Args:
        url: The url to encode as QUrl.
    """
    return bytes(url.toEncoded()).decode('ascii')


def file_url(path: str) -> QUrl:
    """Return a file:// url (as string) to the given local path.

    Arguments:
        path: The absolute path to the local file
    """
    url = QUrl.fromLocalFile(path)
    return url.toString(QUrl.FullyEncoded)  # type: ignore


def data_url(mimetype: str, data: bytes) -> QUrl:
    """Get a data: QUrl for the given data."""
    b64 = base64.b64encode(data).decode('ascii')
    url = QUrl('data:{};base64,{}'.format(mimetype, b64))
    qtutils.ensure_valid(url)
    return url


def safe_display_string(qurl: QUrl) -> str:
    """Get a IDN-homograph phishing safe form of the given QUrl.

    If we're dealing with a Punycode-encoded URL, this prepends the hostname in
    its encoded form, to make sure those URLs are distinguishable.

    See https://github.com/qutebrowser/qutebrowser/issues/2547
    and https://bugreports.qt.io/browse/QTBUG-60365
    """
    ensure_valid(qurl)

    host = qurl.host(QUrl.FullyEncoded)  # type: ignore
    if '..' in host:  # pragma: no cover
        # WORKAROUND for https://bugreports.qt.io/browse/QTBUG-60364
        return '(unparseable URL!) {}'.format(qurl.toDisplayString())

    for part in host.split('.'):
        url_host = qurl.host(QUrl.FullyDecoded)  # type: ignore
        if part.startswith('xn--') and host != url_host:
            return '({}) {}'.format(host, qurl.toDisplayString())

    return qurl.toDisplayString()


def query_string(qurl: QUrl) -> str:
    """Get a query string for the given URL.

    This is a WORKAROUND for:
    https://www.riverbankcomputing.com/pipermail/pyqt/2017-November/039702.html
    """
    try:
        return qurl.query()
    except AttributeError:  # pragma: no cover
        return QUrlQuery(qurl).query()


class InvalidProxyTypeError(Exception):

    """Error raised when proxy_from_url gets an unknown proxy type."""

    def __init__(self, typ: str) -> None:
        super().__init__("Invalid proxy type {}!".format(typ))


def proxy_from_url(url: QUrl) -> QNetworkProxy:
    """Create a QNetworkProxy from QUrl and a proxy type.

    Args:
        url: URL of a proxy (possibly with credentials).

    Return:
        New QNetworkProxy.
    """
    ensure_valid(url)

    scheme = url.scheme()
    if scheme in ['pac+http', 'pac+https', 'pac+file']:
        fetcher = pac.PACFetcher(url)
        fetcher.fetch()
        return fetcher

    types = {
        'http': QNetworkProxy.HttpProxy,
        'socks': QNetworkProxy.Socks5Proxy,
        'socks5': QNetworkProxy.Socks5Proxy,
        'direct': QNetworkProxy.NoProxy,
    }
    if scheme not in types:
        raise InvalidProxyTypeError(scheme)

    proxy = QNetworkProxy(types[scheme], url.host())

    if url.port() != -1:
        proxy.setPort(url.port())
    if url.userName():
        proxy.setUser(url.userName())
    if url.password():
        proxy.setPassword(url.password())
    return proxy<|MERGE_RESOLUTION|>--- conflicted
+++ resolved
@@ -234,16 +234,9 @@
     # after the scheme delimiter. Since we don't know of any URIs
     # using this and want to support e.g. searching for scoped C++
     # symbols, we treat this as not a URI anyways.
-<<<<<<< HEAD
-    return (url.isValid() and url.scheme() and
+    return bool(url.isValid() and url.scheme() and
             (url.host() or url.path()) and
             not url.path().startswith(':'))
-=======
-    return bool(url.isValid() and url.scheme() and
-                (url.host() or url.path()) and
-                ' ' not in url.path() and
-                not url.path().startswith(':'))
->>>>>>> 926bcdbb
 
 
 def is_special_url(url: QUrl) -> bool:
